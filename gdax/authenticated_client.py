#
# gdax/AuthenticatedClient.py
# Daniel Paquin
#
# For authenticated requests to the gdax exchange

import hmac
import hashlib
import time
import requests
import base64
import json
from requests.auth import AuthBase
from gdax.public_client import PublicClient


class AuthenticatedClient(PublicClient):
<<<<<<< HEAD
    """ Provides access to Private Endpoints on the GDAX API.

    All requests default to the live `api_url`: 'https://api.gdax.com'.
    To test your application using the sandbox modify the `api_url`.

    Attributes:
        url (str): The api url for this client instance to use.
        auth (GdaxAuth): Custom authentication handler for each request.
        session (requests.Session): Persistent HTTP connection object.
    """
    def __init__(self, key, b64secret, passphrase,
                 api_url="https://api.gdax.com"):
        """ Create an instance of the AuthenticatedClient class.

        Args:
            key (str): Your API key.
            b64secret (str): The secret key matching your API key.
            passphrase (str): Passphrase chosen when setting up key.
            api_url (Optional[str]): API URL. Defaults to GDAX API.
        """
=======
    def __init__(self, key, b64secret, passphrase, api_url="https://api.gdax.com"):
>>>>>>> 5b03a0cb
        super(AuthenticatedClient, self).__init__(api_url)
        self.auth = GdaxAuth(key, b64secret, passphrase)
        self.session = requests.Session()

    def get_account(self, account_id):
        """ Get information for a single account.

        Use this endpoint when you know the account_id.

        Args:
            account_id (str): Account id for account you want to get.

        Returns:
            dict: Account information. Example::
                {
                    "id": "a1b2c3d4",
                    "balance": "1.100",
                    "holds": "0.100",
                    "available": "1.00",
                    "currency": "USD"
                }
        """
        return self._send_message('get', '/accounts/' + account_id)

    def get_accounts(self):
        """ Get a list of trading all accounts.

        When you place an order, the funds for the order are placed on
        hold. They cannot be used for other orders or withdrawn. Funds
        will remain on hold until the order is filled or canceled. The
        funds on hold for each account will be specified.

        Returns:
            list: Info about all accounts. Example::
                [
                    {
                        "id": "71452118-efc7-4cc4-8780-a5e22d4baa53",
                        "currency": "BTC",
                        "balance": "0.0000000000000000",
                        "available": "0.0000000000000000",
                        "hold": "0.0000000000000000",
                        "profile_id": "75da88c5-05bf-4f54-bc85-5c775bd68254"
                    },
                    {
                        ...
                    }
                ]

        * Additional info included in response for margin accounts.
        """
        return self.get_account('')

    def get_account_history(self, account_id, **kwargs):
        """ List account activity. Account activity either increases or
        decreases your account balance.

        Entry type indicates the reason for the account change.
        * transfer:	Funds moved to/from Coinbase to GDAX
        * match:	Funds moved as a result of a trade
        * fee:	    Fee as a result of a trade
        * rebate:   Fee rebate as per our fee schedule

        If an entry is the result of a trade (match, fee), the details
        field will contain additional information about the trade.

        Args:
            account_id (str): Account id to get history of.
            kwargs (dict): Additional HTTP request parameters.

        Returns:
            list: History information for the account. Example::
                [
                    {
                        "id": "100",
                        "created_at": "2014-11-07T08:19:27.028459Z",
                        "amount": "0.001",
                        "balance": "239.669",
                        "type": "fee",
                        "details": {
                            "order_id": "d50ec984-77a8-460a-b958-66f114b0de9b",
                            "trade_id": "74",
                            "product_id": "BTC-USD"
                        }
                    },
                    {
                        ...
                    }
                ]
        """
        endpoint = '/accounts/{}/ledger'.format(account_id)
        return self._send_paginated_message(endpoint, params=kwargs)

    def get_account_holds(self, account_id, **kwargs):
        """ Get holds on an account.

        This method returns a generator which may make multiple HTTP requests
        while iterating through it.

        Holds are placed on an account for active orders or
        pending withdraw requests.

        As an order is filled, the hold amount is updated. If an order
        is canceled, any remaining hold is removed. For a withdraw, once
        it is completed, the hold is removed.

        The `type` field will indicate why the hold exists. The hold
        type is 'order' for holds related to open orders and 'transfer'
        for holds related to a withdraw.

        The `ref` field contains the id of the order or transfer which
        created the hold.

        Args:
            account_id (str): Account id to get holds of.
            kwargs (dict): Additional HTTP request parameters.

        Returns:
            generator(list): Hold information for the account. Example::
                [
                    {
                        "id": "82dcd140-c3c7-4507-8de4-2c529cd1a28f",
                        "account_id": "e0b3f39a-183d-453e-b754-0c13e5bab0b3",
                        "created_at": "2014-11-06T10:34:47.123456Z",
                        "updated_at": "2014-11-06T10:40:47.123456Z",
                        "amount": "4.23",
                        "type": "order",
                        "ref": "0a205de4-dd35-4370-a285-fe8fc375a273",
                    },
                    {
                    ...
                    }
                ]

        """
        endpoint = '/accounts/{}/holds'.format(account_id)
        return self._send_paginated_message(endpoint, params=kwargs)

    def place_order(self, product_id, side, order_type, **kwargs):
        """ Place an order.

        The three order types (limit, market, and stop) can be placed using this
        method. Specific methods are provided for each order type, but if a
        more generic interface is desired this method is available.

        Args:
            product_id (str): Product to order (eg. 'BTC-USD')
            side (str): Order side ('buy' or 'sell)
            order_type (str): Order type ('limit', 'market', or 'stop')
            **client_oid (str): Order ID selected by you to identify your order.
                This should be a UUID, which will be broadcast in the public
                feed for `received` messages.
            **stp (str): Self-trade prevention flag. GDAX doesn't allow self-
                trading. This behavior can be modified with this flag.
                Options:
                'dc'	Decrease and Cancel (default)
                'co'	Cancel oldest
                'cn'	Cancel newest
                'cb'	Cancel both
            **overdraft_enabled (Optional[bool]): If true funding above and
                beyond the account balance will be provided by margin, as
                necessary.
            **funding_amount (Optional[Decimal]): Amount of margin funding to be
                provided for the order. Mutually exclusive with
                `overdraft_enabled`.
            **kwargs: Additional arguments can be specified for different order
                types. See the limit/market/stop order methods for details.

        Returns:
            dict: Order details. Example::
            {
                "id": "d0c5340b-6d6c-49d9-b567-48c4bfca13d2",
                "price": "0.10000000",
                "size": "0.01000000",
                "product_id": "BTC-USD",
                "side": "buy",
                "stp": "dc",
                "type": "limit",
                "time_in_force": "GTC",
                "post_only": false,
                "created_at": "2016-12-08T20:02:28.53864Z",
                "fill_fees": "0.0000000000000000",
                "filled_size": "0.00000000",
                "executed_value": "0.0000000000000000",
                "status": "pending",
                "settled": false
            }

        """
        # Margin parameter checks
        if kwargs.get('overdraft_enabled') is not None and \
                kwargs.get('funding_amount') is not None:
            raise ValueError('Margin funding must be specified through use of '
                             'overdraft or by setting a funding amount, but not'
                             ' both')

        # Limit order checks
        if order_type == 'limit':
            if kwargs.get('cancel_after') is not None and \
                    kwargs.get('tif') != 'GTT':
                raise ValueError('May only specify a cancel period when time '
                                 'in_force is `GTT`')
            if kwargs.get('post_only') is not None and kwargs.get('tif') in \
                    ['IOC', 'FOK']:
                raise ValueError('post_only is invalid when time in force is '
                                 '`IOC` or `FOK`')

        # Market and stop order checks
        if order_type == 'market' or order_type == 'stop':
            if not (kwargs.get('size') is None) ^ (kwargs.get('funds') is None):
                raise ValueError('Either `size` or `funds` must be specified '
                                 'for market/stop orders (but not both).')

        # Build params dict
        params = {'product_id': product_id,
                  'side': side,
                  'type': order_type}
        params.update(kwargs)
        return self._send_message('post', '/orders', data=json.dumps(params))

    def place_limit_order(self, product_id, side, price, size,
                          client_oid=None,
                          stp=None,
                          time_in_force=None,
                          cancel_after=None,
                          post_only=None,
                          overdraft_enabled=None,
                          funding_amount=None):
        """Place a limit order.

        Args:
            product_id (str): Product to order (eg. 'BTC-USD')
            side (str): Order side ('buy' or 'sell)
            price (Decimal): Price per cryptocurrency
            size (Decimal): Amount of cryptocurrency to buy or sell
            client_oid (Optional[str]): User-specified Order ID
            stp (Optional[str]): Self-trade prevention flag. See `place_order`
                for details.
            time_in_force (Optional[str]): Time in force. Options:
                'GTC'   Good till canceled
                'GTT'   Good till time (set by `cancel_after`)
                'IOC'   Immediate or cancel
                'FOK'   Fill or kill
            cancel_after (Optional[str]): Cancel after this period for 'GTT'
                orders. Options are 'min', 'hour', or 'day'.
            post_only (Optional[bool]): Indicates that the order should only
                make liquidity. If any part of the order results in taking
                liquidity, the order will be rejected and no part of it will
                execute.
            overdraft_enabled (Optional[bool]): If true funding above and
                beyond the account balance will be provided by margin, as
                necessary.
            funding_amount (Optional[Decimal]): Amount of margin funding to be
                provided for the order. Mutually exclusive with
                `overdraft_enabled`.

        Returns:
            dict: Order details. See `place_order` for example.

        """
        params = {'product_id': product_id,
                  'side': side,
                  'order_type': 'limit',
                  'price': price,
                  'size': size,
                  'client_oid': client_oid,
                  'stp': stp,
                  'time_in_force': time_in_force,
                  'cancel_after': cancel_after,
                  'post_only': post_only,
                  'overdraft_enabled': overdraft_enabled,
                  'funding_amount': funding_amount}
        params = dict((k, v) for k, v in params.items() if v is not None)

        return self.place_order(**params)

    def place_market_order(self, product_id, side, size=None, funds=None,
                           client_oid=None,
                           stp=None,
                           overdraft_enabled=None,
                           funding_amount=None):
        """ Place market order.

        Args:
            product_id (str): Product to order (eg. 'BTC-USD')
            side (str): Order side ('buy' or 'sell)
            size (Optional[Decimal]): Desired amount in crypto. Specify this or
                `funds`.
            funds (Optional[Decimal]): Desired amount of quote currency to use.
                Specify this or `size`.
            client_oid (Optional[str]): User-specified Order ID
            stp (Optional[str]): Self-trade prevention flag. See `place_order`
                for details.
            overdraft_enabled (Optional[bool]): If true funding above and
                beyond the account balance will be provided by margin, as
                necessary.
            funding_amount (Optional[Decimal]): Amount of margin funding to be
                provided for the order. Mutually exclusive with
                `overdraft_enabled`.

        Returns:
            dict: Order details. See `place_order` for example.

        """
        params = {'product_id': product_id,
                  'side': side,
                  'order_type': 'market',
                  'size': size,
                  'funds': funds,
                  'client_oid': client_oid,
                  'stp': stp,
                  'overdraft_enabled': overdraft_enabled,
                  'funding_amount': funding_amount}
        params = dict((k, v) for k, v in params.items() if v is not None)

        return self.place_order(**params)

    def place_stop_order(self, product_id, side, price, size=None, funds=None,
                         client_oid=None,
                         stp=None,
                         overdraft_enabled=None,
                         funding_amount=None):
        """ Place stop order.

        Args:
            product_id (str): Product to order (eg. 'BTC-USD')
            side (str): Order side ('buy' or 'sell)
            price (Decimal): Desired price at which the stop order triggers.
            size (Optional[Decimal]): Desired amount in crypto. Specify this or
                `funds`.
            funds (Optional[Decimal]): Desired amount of quote currency to use.
                Specify this or `size`.
            client_oid (Optional[str]): User-specified Order ID
            stp (Optional[str]): Self-trade prevention flag. See `place_order`
                for details.
            overdraft_enabled (Optional[bool]): If true funding above and
                beyond the account balance will be provided by margin, as
                necessary.
            funding_amount (Optional[Decimal]): Amount of margin funding to be
                provided for the order. Mutually exclusive with
                `overdraft_enabled`.

        Returns:
            dict: Order details. See `place_order` for example.

        """
        params = {'product_id': product_id,
                  'side': side,
                  'price': price,
                  'order_type': 'stop',
                  'size': size,
                  'funds': funds,
                  'client_oid': client_oid,
                  'stp': stp,
                  'overdraft_enabled': overdraft_enabled,
                  'funding_amount': funding_amount}
        params = dict((k, v) for k, v in params.items() if v is not None)

        return self.place_order(**params)

    def cancel_order(self, order_id):
        """ Cancel a previously placed order.

        If the order had no matches during its lifetime its record may
        be purged. This means the order details will not be available
        with get_order(order_id). If the order could not be canceled
        (already filled or previously canceled, etc), then an error
        response will indicate the reason in the message field.

        **Caution**: The order id is the server-assigned order id and
        not the optional client_oid.

        Args:
            order_id (str): The order_id of the order you want to cancel

        Returns:
            list: Containing the order_id of cancelled order. Example::
                [ "c5ab5eae-76be-480e-8961-00792dc7e138" ]

        """
        return self._send_message('delete', '/orders/' + order_id)

    def cancel_all(self, product_id=None):
        """ With best effort, cancel all open orders.

        Args:
            product_id (Optional[str]): Only cancel orders for this
                product_id

        Returns:
            list: A list of ids of the canceled orders. Example::
                [
                    "144c6f8e-713f-4682-8435-5280fbe8b2b4",
                    "debe4907-95dc-442f-af3b-cec12f42ebda",
                    "cf7aceee-7b08-4227-a76c-3858144323ab",
                    "dfc5ae27-cadb-4c0c-beef-8994936fde8a",
                    "34fecfbf-de33-4273-b2c6-baf8e8948be4"
                ]

        """
        if product_id is not None:
            params = {'product_id': product_id}
            data = json.dumps(params)
        else:
            data = None
        return self._send_message('delete', '/orders', data=data)

    def get_order(self, order_id):
        """ Get a single order by order id.

<<<<<<< HEAD
        If the order is canceled the response may have status code 404
        if the order had no matches.

        **Caution**: Open orders may change state between the request
        and the response depending on market conditions.

        Args:
            order_id (str): The order to get information of.

        Returns:
            dict: Containing information on order. Example::
                {
                    "created_at": "2017-06-18T00:27:42.920136Z",
                    "executed_value": "0.0000000000000000",
                    "fill_fees": "0.0000000000000000",
                    "filled_size": "0.00000000",
                    "id": "9456f388-67a9-4316-bad1-330c5353804f",
                    "post_only": true,
                    "price": "1.00000000",
                    "product_id": "BTC-USD",
                    "settled": false,
                    "side": "buy",
                    "size": "1.00000000",
                    "status": "pending",
                    "stp": "dc",
                    "time_in_force": "GTC",
                    "type": "limit"
                }

        """
        return self._send_message('get', '/orders/' + order_id)

    def get_orders(self, product_id=None, status=None, **kwargs):
        """ List your current open orders.

        This method returns a generator which may make multiple HTTP requests
        while iterating through it.

        Only open or un-settled orders are returned. As soon as an
        order is no longer open and settled, it will no longer appear
        in the default request.

        Orders which are no longer resting on the order book, will be
        marked with the 'done' status. There is a small window between
        an order being 'done' and 'settled'. An order is 'settled' when
        all of the fills have settled and the remaining holds (if any)
        have been removed.

        For high-volume trading it is strongly recommended that you
        maintain your own list of open orders and use one of the
        streaming market data feeds to keep it updated. You should poll
        the open orders endpoint once when you start trading to obtain
        the current state of any open orders.

        Args:
            product_id (Optional[str]): Only list orders for this
                product
            status (Optional[list/str]): Limit list of orders to
                this status or statuses. Passing 'all' returns orders
                of all statuses.
                ** Options: 'open', 'pending', 'active', 'done',
                    'settled'
                ** default: ['open', 'pending', 'active']

        Returns:
            list: Containing information on orders. Example::
                [
                    {
                        "id": "d0c5340b-6d6c-49d9-b567-48c4bfca13d2",
                        "price": "0.10000000",
                        "size": "0.01000000",
                        "product_id": "BTC-USD",
                        "side": "buy",
                        "stp": "dc",
                        "type": "limit",
                        "time_in_force": "GTC",
                        "post_only": false,
                        "created_at": "2016-12-08T20:02:28.53864Z",
                        "fill_fees": "0.0000000000000000",
                        "filled_size": "0.00000000",
                        "executed_value": "0.0000000000000000",
                        "status": "open",
                        "settled": false
                    },
                    {
                        ...
                    }
                ]

        """
        params = kwargs
        if product_id is not None:
            params['product_id'] = product_id
        if status is not None:
            params['status'] = status
        return self._send_paginated_message('/orders', params=params)

    def get_fills(self, product_id=None, order_id=None, **kwargs):
        """ Get a list of recent fills.

        This method returns a generator which may make multiple HTTP requests
        while iterating through it.

        Fees are recorded in two stages. Immediately after the matching
        engine completes a match, the fill is inserted into our
        datastore. Once the fill is recorded, a settlement process will
        settle the fill and credit both trading counterparties.

        The 'fee' field indicates the fees charged for this fill.

        The 'liquidity' field indicates if the fill was the result of a
        liquidity provider or liquidity taker. M indicates Maker and T
        indicates Taker.

        Args:
            product_id (Optional[str]): Limit list to this product_id
            order_id (Optional[str]): Limit list to this order_id
            kwargs (dict): Additional HTTP request parameters.

        Returns:
            list: Containing information on fills. Example::
                [
                    {
                        "trade_id": 74,
                        "product_id": "BTC-USD",
                        "price": "10.00",
                        "size": "0.01",
                        "order_id": "d50ec984-77a8-460a-b958-66f114b0de9b",
                        "created_at": "2014-11-07T22:19:28.578544Z",
                        "liquidity": "T",
                        "fee": "0.00025",
                        "settled": true,
                        "side": "buy"
                    },
                    {
                        ...
                    }
                ]

        """
        params = {}
=======
    def get_orders(self):
        result = []
        r = requests.get(self.url + '/orders/', auth=self.auth)
        # r.raise_for_status()
        result.append(r.json())
        if 'cb-after' in r.headers:
            self.paginate_orders(result, r.headers['cb-after'])
        return result

    def paginate_orders(self, result, after):
        r = requests.get(self.url + '/orders?after={}'.format(str(after)), auth=self.auth)
        # r.raise_for_status()
        if r.json():
            result.append(r.json())
        if 'cb-after' in r.headers:
            self.paginate_orders(result, r.headers['cb-after'])
        return result

    def get_fills(self, order_id='', product_id='', before='', after='', limit=''):
        result = []
        url = self.url + '/fills?'
        if order_id:
            url += "order_id={}&".format(str(order_id))
>>>>>>> 5b03a0cb
        if product_id:
            params['product_id'] = product_id
        if order_id:
            params['order_id'] = order_id
        params.update(kwargs)

        return self._send_paginated_message('/fills', params=params)

    def get_fundings(self, status=None, **kwargs):
        """ Every order placed with a margin profile that draws funding
        will create a funding record.

        This method returns a generator which may make multiple HTTP requests
        while iterating through it.

        Args:
            status (list/str): Limit funding records to these statuses.
                ** Options: 'outstanding', 'settled', 'rejected'
            kwargs (dict): Additional HTTP request parameters.

        Returns:
            list: Containing information on margin funding. Example::
                [
                    {
                        "id": "b93d26cd-7193-4c8d-bfcc-446b2fe18f71",
                        "order_id": "b93d26cd-7193-4c8d-bfcc-446b2fe18f71",
                        "profile_id": "d881e5a6-58eb-47cd-b8e2-8d9f2e3ec6f6",
                        "amount": "1057.6519956381537500",
                        "status": "settled",
                        "created_at": "2017-03-17T23:46:16.663397Z",
                        "currency": "USD",
                        "repaid_amount": "1057.6519956381537500",
                        "default_amount": "0",
                        "repaid_default": false
                    },
                    {
                        ...
                    }
                ]

        """
        params = {}
        if status is not None:
            params['status'] = status
        params.update(kwargs)
        return self._send_paginated_message('/funding', params=params)

    def repay_funding(self, amount, currency):
        """ Repay funding. Repays the older funding records first.

        Args:
            amount (int): Amount of currency to repay
            currency (str): The currency, example USD

        Returns:
            Not specified by GDAX.

        """
        params = {
            'amount': amount,
            'currency': currency  # example: USD
            }
        return self._send_message('post', '/funding/repay',
                                  data=json.dumps(params))

    def margin_transfer(self, margin_profile_id, transfer_type, currency,
                        amount):
        """ Transfer funds between your standard profile and a margin profile.

        Args:
            margin_profile_id (str): Margin profile ID to withdraw or deposit
                from.
            transfer_type (str): 'deposit' or 'withdraw'
            currency (str): Currency to transfer (eg. 'USD')
            amount (Decimal): Amount to transfer

        Returns:
            dict: Transfer details. Example::
                {
                  "created_at": "2017-01-25T19:06:23.415126Z",
                  "id": "80bc6b74-8b1f-4c60-a089-c61f9810d4ab",
                  "user_id": "521c20b3d4ab09621f000011",
                  "profile_id": "cda95996-ac59-45a3-a42e-30daeb061867",
                  "margin_profile_id": "45fa9e3b-00ba-4631-b907-8a98cbdf21be",
                  "type": "deposit",
                  "amount": "2",
                  "currency": "USD",
                  "account_id": "23035fc7-0707-4b59-b0d2-95d0c035f8f5",
                  "margin_account_id": "e1d9862c-a259-4e83-96cd-376352a9d24d",
                  "margin_product_id": "BTC-USD",
                  "status": "completed",
                  "nonce": 25
                }

        """
        params = {'margin_profile_id': margin_profile_id,
                  'type': transfer_type,
                  'currency': currency,  # example: USD
                  'amount': amount}
        return self._send_message('post', '/profiles/margin-transfer',
                                  data=json.dumps(params))

    def get_position(self):
        """ Get An overview of your margin profile.

        Returns:
            dict: Details about funding, accounts, and margin call.

        """
        return self._send_message('get', '/position')

    def close_position(self, repay_only):
        """ Close position.

        Args:
            repay_only (bool): Undocumented by GDAX.

        Returns:
            Undocumented

        """
        params = {'repay_only': repay_only}
        return self._send_message('post', '/position/close',
                                  data=json.dumps(params))

    def deposit(self, amount, currency, payment_method_id):
        """ Deposit funds from a payment method.

        See AuthenticatedClient.get_payment_methods() to receive
        information regarding payment methods.

        Args:
            amount (Decmial): The amount to deposit.
            currency (str): The type of currency.
            payment_method_id (str): ID of the payment method.

        Returns:
            dict: Information about the deposit. Example::
                {
                    "id": "593533d2-ff31-46e0-b22e-ca754147a96a",
                    "amount": "10.00",
                    "currency": "USD",
                    "payout_at": "2016-08-20T00:31:09Z"
                }

        """
        params = {'amount': amount,
                  'currency': currency,
                  'payment_method_id': payment_method_id}
        return self._send_message('post', '/deposits/payment-method',
                                  data=json.dumps(params))

    def coinbase_deposit(self, amount, currency, coinbase_account_id):
        """ Deposit funds from a coinbase account.

        You can move funds between your Coinbase accounts and your GDAX
        trading accounts within your daily limits. Moving funds between
        Coinbase and GDAX is instant and free.

        See AuthenticatedClient.get_coinbase_accounts() to receive
        information regarding your coinbase_accounts.

        Args:
            amount (Decimal): The amount to deposit.
            currency (str): The type of currency.
            coinbase_account_id (str): ID of the coinbase account.

        Returns:
            dict: Information about the deposit. Example::
                {
                    "id": "593533d2-ff31-46e0-b22e-ca754147a96a",
                    "amount": "10.00",
                    "currency": "BTC",
                }

        """
        params = {'amount': amount,
                  'currency': currency,
                  'coinbase_account_id': coinbase_account_id}
        return self._send_message('post', '/deposits/coinbase-account',
                                  data=json.dumps(params))

    def withdraw(self, amount, currency, payment_method_id):
        """ Withdraw funds to a payment method.

        See AuthenticatedClient.get_payment_methods() to receive
        information regarding payment methods.

        Args:
            amount (Decimal): The amount to withdraw.
            currency (str): Currency type (eg. 'BTC')
            payment_method_id (str): ID of the payment method.

        Returns:
            dict: Withdraw details. Example::
                {
                    "id":"593533d2-ff31-46e0-b22e-ca754147a96a",
                    "amount": "10.00",
                    "currency": "USD",
                    "payout_at": "2016-08-20T00:31:09Z"
                }

        """
        params = {'amount': amount,
                  'currency': currency,
                  'payment_method_id': payment_method_id}
        return self._send_message('post', '/withdrawals/payment-method',
                                  data=json.dumps(params))

    def coinbase_withdraw(self, amount, currency, coinbase_account_id):
        """ Withdraw funds to a coinbase account.

        You can move funds between your Coinbase accounts and your GDAX
        trading accounts within your daily limits. Moving funds between
        Coinbase and GDAX is instant and free.

        See AuthenticatedClient.get_coinbase_accounts() to receive
        information regarding your coinbase_accounts.

        Args:
            amount (Decimal): The amount to withdraw.
            currency (str): The type of currency (eg. 'BTC')
            coinbase_account_id (str): ID of the coinbase account.

        Returns:
            dict: Information about the deposit. Example::
                {
                    "id":"593533d2-ff31-46e0-b22e-ca754147a96a",
                    "amount":"10.00",
                    "currency": "BTC",
                }

        """
        params = {'amount': amount,
                  'currency': currency,
                  'coinbase_account_id': coinbase_account_id}
        return self._send_message('post', '/withdrawals/coinbase',
                                  data=json.dumps(params))

    def crypto_withdraw(self, amount, currency, crypto_address):
        """ Withdraw funds to a crypto address.

        Args:
            amount (Decimal): The amount to withdraw
            currency (str): The type of currency (eg. 'BTC')
            crypto_address (str): Crypto address to withdraw to.

        Returns:
            dict: Withdraw details. Example::
                {
                    "id":"593533d2-ff31-46e0-b22e-ca754147a96a",
                    "amount":"10.00",
                    "currency": "BTC",
                }

        """
        params = {'amount': amount,
                  'currency': currency,
                  'crypto_address': crypto_address}
        return self._send_message('post', '/withdrawals/crypto',
                                  data=json.dumps(params))

    def get_payment_methods(self):
        """ Get a list of your payment methods.

        Returns:
            list: Payment method details.

        """
        return self._send_message('get', '/payment-methods')

    def get_coinbase_accounts(self):
        """ Get a list of your coinbase accounts.

        Returns:
            list: Coinbase account details.

        """
        return self._send_message('get', '/coinbase-accounts')

    def create_report(self, report_type, start_date, end_date, product_id=None,
                      account_id=None, report_format='pdf', email=None):
        """ Create report of historic information about your account.

        The report will be generated when resources are available. Report status
        can be queried via `get_report(report_id)`.

        Args:
            report_type (str): 'fills' or 'account'
            start_date (str): Starting date for the report in ISO 8601
            end_date (str): Ending date for the report in ISO 8601
            product_id (Optional[str]): ID of the product to generate a fills
                report for. Required if account_type is 'fills'
            account_id (Optional[str]): ID of the account to generate an account
                report for. Required if report_type is 'account'.
            report_format (Optional[str]): 'pdf' or 'csv'. Default is 'pdf'.
            email (Optional[str]): Email address to send the report to.

        Returns:
            dict: Report details. Example::
                {
                    "id": "0428b97b-bec1-429e-a94c-59232926778d",
                    "type": "fills",
                    "status": "pending",
                    "created_at": "2015-01-06T10:34:47.000Z",
                    "completed_at": undefined,
                    "expires_at": "2015-01-13T10:35:47.000Z",
                    "file_url": undefined,
                    "params": {
                        "start_date": "2014-11-01T00:00:00.000Z",
                        "end_date": "2014-11-30T23:59:59.000Z"
                    }
                }

        """
        params = {'type': report_type,
                  'start_date': start_date,
                  'end_date': end_date,
                  'format': report_format}
        if product_id is not None:
            params['product_id'] = product_id
        if account_id is not None:
            params['account_id'] = account_id
        if email is not None:
            params['email'] = email

        return self._send_message('post', '/reports',
                                  data=json.dumps(params))

    def get_report(self, report_id):
        """ Get report status.

        Use to query a specific report once it has been requested.

        Args:
            report_id (str): Report ID

        Returns:
            dict: Report details, including file url once it is created.

        """
        return self._send_message('get', '/reports/' + report_id)

    def get_trailing_volume(self):
        """  Get your 30-day trailing volume for all products.

        This is a cached value that’s calculated every day at midnight UTC.

        Returns:
            list: 30-day trailing volumes. Example::
                [
                    {
                        "product_id": "BTC-USD",
                        "exchange_volume": "11800.00000000",
                        "volume": "100.00000000",
                        "recorded_at": "1973-11-29T00:05:01.123456Z"
                    },
                    {
                        ...
                    }
                ]

        """
        return self._send_message('get', '/users/self/trailing-volume')

    def _send_message(self, method, endpoint, params=None, data=None):
        """Send API request.

        Args:
            method (str): HTTP method (get, post, delete, etc.)
            endpoint (str): Endpoint (to be added to base URL)
            params (Optional[dict]): HTTP request parameters
            data (Optional[str]): JSON-encoded string payload for POST

        Returns:
            dict/list: JSON response

        """
        url = self.url + endpoint
        r = self.session.request(method, url, params=params, data=data,
                                 auth=self.auth)
        return r.json()

    def _send_paginated_message(self, endpoint, params=None):
        """ Send API message that results in a paginated response.

        The paginated responses are abstracted away by making API requests on
        demand as the response is iterated over.

        Args:
            endpoint (str): Endpoint (to be added to base URL)
            params (Optional[dict]): HTTP request parameters

        Yields:
            dict: API response objects

        """
        url = self.url + endpoint
        while True:
            r = self.session.get(url, params=params, auth=self.auth)
            results = r.json()
            for result in results:
                yield result
            # If there are no more pages, we're done. Otherwise update `after`
            # param to get next page.
            # If this request included `before` don't get any more pages - the
            # GDAX API doesn't support multiple pages in that case.
            if not r.headers.get('cb-after') or \
                    params.get('before') is not None:
                break
            else:
                params['after'] = r.headers['cb-after']


class GdaxAuth(AuthBase):
    # Provided by gdax: https://docs.gdax.com/#signing-a-message
    def __init__(self, api_key, secret_key, passphrase):
        self.api_key = api_key
        self.secret_key = secret_key
        self.passphrase = passphrase

    def __call__(self, request):
        timestamp = str(time.time())
        message = timestamp + request.method + request.path_url + \
                  (request.body or '')
        message = message.encode('ascii')
        hmac_key = base64.b64decode(self.secret_key)
        signature = hmac.new(hmac_key, message, hashlib.sha256)
        signature_b64 = base64.b64encode(signature.digest())
        request.headers.update({
            'Content-Type': 'Application/json',
            'CB-ACCESS-SIGN': signature_b64,
            'CB-ACCESS-TIMESTAMP': timestamp,
            'CB-ACCESS-KEY': self.api_key,
            'CB-ACCESS-PASSPHRASE': self.passphrase
        })
        return request<|MERGE_RESOLUTION|>--- conflicted
+++ resolved
@@ -15,7 +15,6 @@
 
 
 class AuthenticatedClient(PublicClient):
-<<<<<<< HEAD
     """ Provides access to Private Endpoints on the GDAX API.
 
     All requests default to the live `api_url`: 'https://api.gdax.com'.
@@ -36,9 +35,6 @@
             passphrase (str): Passphrase chosen when setting up key.
             api_url (Optional[str]): API URL. Defaults to GDAX API.
         """
-=======
-    def __init__(self, key, b64secret, passphrase, api_url="https://api.gdax.com"):
->>>>>>> 5b03a0cb
         super(AuthenticatedClient, self).__init__(api_url)
         self.auth = GdaxAuth(key, b64secret, passphrase)
         self.session = requests.Session()
@@ -448,7 +444,6 @@
     def get_order(self, order_id):
         """ Get a single order by order id.
 
-<<<<<<< HEAD
         If the order is canceled the response may have status code 404
         if the order had no matches.
 
@@ -590,31 +585,6 @@
 
         """
         params = {}
-=======
-    def get_orders(self):
-        result = []
-        r = requests.get(self.url + '/orders/', auth=self.auth)
-        # r.raise_for_status()
-        result.append(r.json())
-        if 'cb-after' in r.headers:
-            self.paginate_orders(result, r.headers['cb-after'])
-        return result
-
-    def paginate_orders(self, result, after):
-        r = requests.get(self.url + '/orders?after={}'.format(str(after)), auth=self.auth)
-        # r.raise_for_status()
-        if r.json():
-            result.append(r.json())
-        if 'cb-after' in r.headers:
-            self.paginate_orders(result, r.headers['cb-after'])
-        return result
-
-    def get_fills(self, order_id='', product_id='', before='', after='', limit=''):
-        result = []
-        url = self.url + '/fills?'
-        if order_id:
-            url += "order_id={}&".format(str(order_id))
->>>>>>> 5b03a0cb
         if product_id:
             params['product_id'] = product_id
         if order_id:
