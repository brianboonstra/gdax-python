--- conflicted
+++ resolved
@@ -111,17 +111,12 @@
 ```python
 import gdax
 auth_client = gdax.AuthenticatedClient(key, b64secret, passphrase)
-<<<<<<< HEAD
-=======
-
->>>>>>> 32fdc987
 # Use the sandbox API (requires a different set of API access credentials)
 auth_client = gdax.AuthenticatedClient(key, b64secret, passphrase,
                                   api_url="https://api-public.sandbox.gdax.com")
 ```
 
 ### Pagination
-<<<<<<< HEAD
 Some calls are [paginated](https://docs.gdax.com/#pagination), meaning multiple 
 calls must be made to receive the full set of data. The GDAX Python API provides
 an abstraction for paginated endpoints in the form of generators which provide a
@@ -139,14 +134,6 @@
 `before=some_trade_id`, only fills more recent than that `trade_id` will be 
 returned. Note that when using `before`, a maximum of 100 entries will be 
 returned - this is a limitation of GDAX.
-=======
-Some calls are [paginated](https://docs.gdax.com/#pagination), meaning multiple
-calls must be made to receive the full set of data.  Each page/request is a list
-of dict objects that are then appended to a master list, making it easy to
-navigate pages (e.g. ```request[0]``` would return the first page of data in the
-example below). *This feature is under consideration for redesign.  Please
-provide feedback if you have issues or suggestions*
->>>>>>> 32fdc987
 ```python
 from itertools import islice
 # Get 5 most recent fills
@@ -154,13 +141,6 @@
 # Only fetch new fills since last call by utilizing `before` parameter.
 new_fills = auth_client.get_fills(before=recent_fills[0]['trade_id'])
 ```
-<<<<<<< HEAD
-=======
-It should be noted that limit does not behave exactly as the official
-documentation specifies.  If you request a limit and that limit is met,
-additional pages will not be returned.  This is to ensure speedy response times
-when less data is preferred.
->>>>>>> 32fdc987
 
 ### AuthenticatedClient Methods
 - [get_accounts](https://docs.gdax.com/#list-accounts)
@@ -316,16 +296,9 @@
 can react to the data streaming in.  The current client is a template used for
 illustration purposes only.
 
-<<<<<<< HEAD
-- on_open - called once, *immediately before* the socket connection is made, this 
-is where you want to add inital parameters.
-- on_message - called once for every message that arrives and accepts one 
-=======
-
 - onOpen - called once, *immediately before* the socket connection is made, this 
 is where you want to add initial parameters.
 - onMessage - called once for every message that arrives and accepts one 
->>>>>>> 32fdc987
 argument that contains the message of dict type.
 - on_close - called once after the websocket has been closed.
 - close - call this method to close the websocket connection (do not overwrite).
@@ -353,17 +326,11 @@
     time.sleep(1)
 wsClient.close()
 ```
-
 ## Testing
-<<<<<<< HEAD
 A test suite is under development. Tests for the authenticated client require a 
 set of sandbox API credentials. To provide them, rename 
 `api_config.json.example` in the tests folder to `api_config.json` and edit the 
 file accordingly. To run the tests, start in the project directory and run
-=======
-A test suite is under development. To run the tests, start in the project
-directory and run
->>>>>>> 32fdc987
 ```
 python -m pytest
 ```
